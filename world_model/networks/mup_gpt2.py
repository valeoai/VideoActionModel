"""
A modified GPT for the adastra project on world model.
Original code: https://github.com/karpathy/nanoGPT/blob/master/model.py

Full definition of a GPT Language Model, all of it in this single file.
References:
1) the official GPT-2 TensorFlow implementation released by OpenAI:
https://github.com/openai/gpt-2/blob/master/src/model.py
2) huggingface/transformers PyTorch implementation:
https://github.com/huggingface/transformers/blob/main/src/transformers/models/gpt2/modeling_gpt2.py

mup:
LayerNorm elementwise_affine=False  (see https://arxiv.org/abs/2404.05728)
MuReadout
MuSharedReadout
normal_ init
"""
import torch
import torch.nn as nn

from einops import rearrange


from mup import MuReadout, MuSharedReadout, normal_


class MLP(nn.Module):

    def __init__(self, dim_model, bias, dropout, hidden_dim_mult=4):
        super().__init__()
        self.c_fc = nn.Linear(dim_model, hidden_dim_mult * dim_model, bias=bias)
        self.gelu = nn.GELU()
        self.c_proj = nn.Linear(hidden_dim_mult * dim_model, dim_model, bias=bias)
        self.dropout = nn.Dropout(dropout)

    def forward(self, x):
        x = self.c_fc(x)
        x = self.gelu(x)
        x = self.c_proj(x)
        x = self.dropout(x)
        return x


class CausalSelfAttention(nn.Module):

    def __init__(self, dim_model, nb_heads, bias, dropout, block_size, attn_scale):
        super().__init__()
<<<<<<< HEAD
        assert dim_model % nb_heads == 0
=======
        assert dim_model % nb_heads == 0, "dim_model must be divisible by nb_heads"
>>>>>>> 9afc37d4

        self.nb_heads = nb_heads
        self.dim_model = dim_model

        ########### muP ###########
        self.attn_scale = attn_scale
        self.attn_score = nn.Identity()  # just for coordcheck
        self.query = nn.Identity()  # just for coordcheck
        self.key = nn.Identity()  # just for coordcheck
        self.value = nn.Identity()  # just for coordcheck

        # key, query, value projections for all heads, but in a batch
        self.c_attn = nn.Linear(dim_model, 3 * dim_model, bias=bias)

        # output projection
        self.c_proj = nn.Linear(dim_model, dim_model, bias=bias)

        # regularization
        self.attn_dropout = nn.Dropout(dropout)
        self.resid_dropout = nn.Dropout(dropout)

        self.dropout = dropout
        # flash attention make GPU go brrrrr but support is only in PyTorch >= 2.0
        self.flash = hasattr(torch.nn.functional, 'scaled_dot_product_attention')
        if not self.flash:
            print("WARNING: using slow attention. Flash Attention requires PyTorch >= 2.0")
            # causal mask to ensure that attention is only applied to the left in the input sequence
            self.register_buffer("bias", torch.tril(torch.ones(block_size, block_size)).view(1, 1, block_size, block_size))

<<<<<<< HEAD
    def forward(self, x, attn_mask):
=======
        # will be KVCache object managed by inference context manager
        self.cache = None

    def forward(self, x, attn_mask, start_pos: int = None):
>>>>>>> 9afc37d4
        B, T, C = x.size()  # batch size, sequence length, embedding dimensionality (dim_model)

        # calculate query, key, values for all heads in batch
        x = self.c_attn(x)

        # split into qkv and heads
        q, k, v = rearrange(x, "b seq (n nb_heads dim_head) -> n b nb_heads seq dim_head", n=3, nb_heads=self.nb_heads)

<<<<<<< HEAD
=======
        # KV cache update
        if self.cache is not None:
            assert isinstance(start_pos, int), "start_pos must be an integer"
            # update the KV cache with current KV and get all the previous KVs
            k, v = self.cache.update(start_pos, k, v)

>>>>>>> 9afc37d4
        ### muP: just for coord check (debug)
        q = self.query(q)
        k = self.key(k)
        v = self.value(v)

        ### muP: attention scaling 1/dim_head instead of 1/sqrt(dim_head)
        attn_scaling = self.attn_scale / v.size(-1)

        # efficient attention using Flash Attention CUDA kernels
        y = torch.nn.functional.scaled_dot_product_attention(
            q, k, v,
            attn_mask=attn_mask,
            dropout_p=self.dropout if self.training else 0,
            is_causal=False,
<<<<<<< HEAD
            scale=attn_scaling  # muP: attention scaling
=======
            scale=attn_scaling,  # muP: attention scaling
>>>>>>> 9afc37d4
        )

        y = rearrange(y, "b nb_heads seq dim_head -> b seq (nb_heads dim_head)")  # re-assemble all head outputs side by side

        # output projection
        y = self.resid_dropout(self.c_proj(y))

        return y


class Block(nn.Module):

    def __init__(self, dim_model, nb_heads, bias, dropout, block_size, attn_scale, learnable_gains=False, mlp_dim_mult=4):
        super().__init__()
        self.ln_1 = nn.LayerNorm(dim_model, elementwise_affine=learnable_gains)
        self.attn = CausalSelfAttention(dim_model, nb_heads, bias, dropout, block_size, attn_scale)
        self.ln_2 = nn.LayerNorm(dim_model, elementwise_affine=learnable_gains)
        self.mlp = MLP(dim_model, bias, dropout, mlp_dim_mult)

<<<<<<< HEAD
    def forward(self, x, attn_mask):
        x = x + self.attn(self.ln_1(x), attn_mask=attn_mask)
=======
    def forward(self, x, attn_mask, start_pos=None):
        x = x + self.attn(self.ln_1(x), attn_mask, start_pos=start_pos)
>>>>>>> 9afc37d4
        x = x + self.mlp(self.ln_2(x))
        return x


class MuGPT2(nn.Module):
    """
    GPT2 implementation following the original formulation to be able to load existing pre-trained weights

    Args:
        embedding_dim: embedding dimension for the world model
        nb_layers: number of transformer blocks
        nb_heads: number of attention heads
        vocabulary_size: total number of vector embeddings in GPT's codebook
        nb_timesteps: maximum number of timesteps found in one sequence
        nb_tokens_per_timestep: number of tokens ithi each timestep
        dropout_rate: dropout rate
        bias: True: bias in Linears. False: a bit better and faster
    """
    def __init__(
        self,
        embedding_dim: int = 256,
        nb_layers: int = 12,
        nb_heads: int = 16,
        mlp_dim_mult: int = 4,
        vocabulary_size: int = 1104,
        nb_timesteps: int = 8,
        nb_tokens_per_timestep: int = 352,
<<<<<<< HEAD
        multiple_tokens_inference: bool = False,
=======
>>>>>>> 9afc37d4
        dropout_rate: float = 0.0,
        init_std: float = 0.02,
        bias: bool = True,
        output_tied: bool = True,
        output_scale: float = 1.0,
        attn_scale: float = 1.0,
        learnable_gains: bool = False
<<<<<<< HEAD
    ):

        super().__init__()
        assert vocabulary_size is not None
        assert nb_tokens_per_timestep is not None
        assert nb_timesteps is not None
=======
    ) -> None:

        super().__init__()
        assert vocabulary_size is not None, "vocabulary_size must be provided"
        assert nb_tokens_per_timestep is not None, "nb_tokens_per_timestep must be provided"
        assert nb_timesteps is not None, "nb_timesteps must be provided"
>>>>>>> 9afc37d4

        self.embedding_dim = embedding_dim
        self.bias = bias
        self.init_std = init_std
        self.attn_scale = attn_scale
        self.output_scale = output_scale
        self.mlp_dim_mult = mlp_dim_mult
        self.nb_layers = nb_layers
        self.output_tied = output_tied
<<<<<<< HEAD
        self.vocab_size = vocabulary_size
=======
>>>>>>> 9afc37d4

        self.nb_timesteps = nb_timesteps
        self.nb_tokens_per_timestep = nb_tokens_per_timestep
        self.block_size = nb_timesteps * nb_tokens_per_timestep
<<<<<<< HEAD
        self.multiple_tokens_inference = multiple_tokens_inference
=======
>>>>>>> 9afc37d4

        self.transformer = nn.ModuleDict(dict(
            wie=nn.Embedding(vocabulary_size, embedding_dim),         # token embeddings
            wse=nn.Embedding(nb_tokens_per_timestep, embedding_dim),  # spatial position embeddings
            wte=nn.Embedding(nb_timesteps, embedding_dim),            # temporal position embeddings
            drop=nn.Dropout(dropout_rate),
            h=nn.ModuleList([
                Block(embedding_dim, nb_heads, bias, dropout_rate, self.block_size, attn_scale, learnable_gains, mlp_dim_mult)
                for _ in range(nb_layers)
            ]),
            ln_f=nn.LayerNorm(embedding_dim, elementwise_affine=learnable_gains),
        ))

        if output_tied:
            self.lm_head = MuSharedReadout(self.transformer.wie.weight, bias=False, output_mult=output_scale)
        else:
            self.lm_head = MuReadout(embedding_dim, vocabulary_size, bias=False, output_mult=output_scale)

        # init all weights
        ################## /!\ IMPORTANT READ ##################
        ### muP: swap constant std normal init with `normal_` from `mup.init`.
        ### Because `_init_weights` is called in `__init__`, before `infshape` is set,
        ### we need to manually call `self.apply(self._init_weights)` after calling
        ### `set_base_shape(model, base)`
        ###
        ### for proper muP init
        ### 1. instantiate model
        ### 2. call set_base_shape(model, base_shape.bsh)
        ### 3. reinit manually with model.apply(model._init_weights)
        self.apply(self._init_weights)

        # report number of parameters
        print("number of non-embedding parameters: %.2fM" % (self.get_num_params() / 1e6,))

    def get_num_params(self, non_embedding=True):
        """
        Return the number of parameters in the model.
        For non-embedding count (default), the position embeddings get subtracted.
        The token embeddings would too, except due to the parameter sharing these
        params are actually used as weights in the final layer, so we include them.
        """
        n_params = sum(p.numel() for p in self.parameters())
        if non_embedding:
            n_params -= self.transformer.wse.weight.numel()
            n_params -= self.transformer.wte.weight.numel()
        if not self.output_tied:
            n_params -= self.transformer.wie.weight.numel()
        return n_params

    def _init_c_proj_residual(self, module, is_mlp):
        '''
        Apply special scaled init to the residual projections (attn & mlp), per GPT-2 paper

            > A modified initialization which accounts for the accumulation on the residual path with model depth. Scale
            > the weights of residual layers at initialization by a factor of 1/√N where N is the # of residual layers.
            >   -- GPT-2 :: https://openai.com/blog/better-language-models/

        This is combined with the muP initilization that is scaling init_std by 1/sqrt(width).

        Note: for the MLP c_proj, the scaling is 1/sqrt(width * mlp_hidden_mult)
        '''
        # times 2 because in a block there are 2 residual paths, attn & mlp
        scaling = 2 * self.nb_layers * self.embedding_dim

        if is_mlp:
            scaling *= self.mlp_dim_mult

        depth_std = self.init_std * scaling**-0.5

        for p_name, p in module.named_parameters():
            if p_name.endswith('c_proj.weight'):
                p.data.normal_(mean=0.0, std=depth_std)

    def _init_weights(self, module):
        '''
        This function is called using model.apply(model._init_weights)

        This will apply `_init_weights` recursively to every submodule.
        Children are seen first and then Parents.

        Example with the model=MLP(), if we print every module seen it gives:

            Linear(in_features=128, out_features=512, bias=False)
            ------------------------------
            GELU(approximate='none')
            ------------------------------
            Linear(in_features=512, out_features=128, bias=False)
            ------------------------------
            Dropout(p=0.0, inplace=False)
            ------------------------------
            MLP(
            (c_fc): Linear(in_features=128, out_features=512, bias=False)
            (gelu): GELU(approximate='none')
            (c_proj): Linear(in_features=512, out_features=128, bias=False)
            (dropout): Dropout(p=0.0, inplace=False)
            )

        This means that specific initialization to MLP using isinstance(module, MLP)
        will override the initialization from isinstance(module, nn.Linear)

        We use this fact apply specific initialization rules in some modules.
        For example the init scaling of the MLP hidden nn.Linear layer is different
        than other nn.Linear layers.
        '''

        # MuReadout zero init
        if isinstance(module, MuReadout) and not self.output_tied:
            # https://arxiv.org/abs/2404.05728 | 4.2.6 SP Unembedding Initialization
            # A simple alternative to either initialization is a zeroinitialized unembedding projection [15],
            # which we found to perform similarly to the µP initialization and to also facilitate transfer
            module.weight.data.zero_()

        elif isinstance(module, nn.Linear):

            if hasattr(module.weight, 'infshape'):
                normal_(module.weight, mean=0.0, std=self.init_std)
            else:

                module.weight.data.normal_(mean=0.0, std=self.init_std * self.embedding_dim**-0.5)

            if module.bias is not None:
                module.bias.data.zero_()

        elif isinstance(module, nn.Embedding):
            module.weight.data.normal_(mean=0.0, std=self.init_std)
            if module.padding_idx is not None:
                module.weight.data[module.padding_idx].zero_()

        elif isinstance(module, nn.LayerNorm):
            if module.bias is not None:
                module.bias.data.zero_()
            if module.weight is not None:
                module.weight.data.fill_(1.0)

        elif isinstance(module, CausalSelfAttention):
            ### muP query zero init
            # yield equal attention weights over all past timesteps at initialization

            # if attention uses nn.Linear fanout is first dim
            # because nn.Linear applies y=xA.T+b
            # if using Conv1D as in hugginfaces transformers, fanout is last dim
            fanout, _ = module.c_attn.weight.shape
            assert fanout % 3 == 0  # assert matrix is used for query, key and value

            # if attention uses, nn.Linear change init in first dim
            # if using Conv1D, change init in last dim
            module.c_attn.weight.data[:fanout // 3, :] = 0

            self._init_c_proj_residual(module, is_mlp=False)

        elif isinstance(module, MLP):
            self._init_c_proj_residual(module, is_mlp=True)

    def forward(
        self,
        token_sequence,
        spatial_positions,
        temporal_positions,
        inference=False,
        start_pos=-1,
    ):
        """
        Args:
            token_sequence: A tensor of interleaved visual and action tokens.
            spatial_positions: A tensor indicating the spatial position of each token in the sequence.
                example: [0,1,2,3,0,1,2,3]
            temporal_positions: A tensor indicating the temporal position of each token in the sequence.
                example: [0,0,0,0,1,1,1,1]
        """
<<<<<<< HEAD

        assert spatial_positions.max() < self.nb_tokens_per_timestep
        assert temporal_positions.max() < self.nb_timesteps

        if self.multiple_tokens_inference:
            # For the attention mask we want:
            # 1. Do not attend to future frames
            # 2. Attend to all spatial tokens in the same frame (this makes it not entirely causal)
            attn_mask = temporal_positions.unsqueeze(1) <= temporal_positions.unsqueeze(2)
            attn_mask.unsqueeze_(1)  # this is for the nb_heads dimension
        else:
            # Full causal mask
            attn_mask = torch.tril(torch.ones(seqlen, seqlen, device=token_sequence.device, dtype=torch.bool))
=======
        assert spatial_positions.max() < self.nb_tokens_per_timestep, f"spatial_positions.max()={spatial_positions.max()} >= self.nb_tokens_per_timestep={self.nb_tokens_per_timestep}"
        assert temporal_positions.max() < self.nb_timesteps, f"temporal_positions.max()={temporal_positions.max()} >= self.nb_timesteps={self.nb_timesteps}"
>>>>>>> 9afc37d4

        # compute spatio-temporal position embeddings
        spatial_pos_emb = self.transformer.wse(spatial_positions)
        temporal_pos_emb = self.transformer.wte(temporal_positions)

        tok_emb = self.transformer.wie(token_sequence)

        emb_in = tok_emb + temporal_pos_emb + spatial_pos_emb

<<<<<<< HEAD
        # forward world embeddings to the transformer
        x = self.transformer.drop(emb_in)
        for block in self.transformer.h:
            x = block(x, attn_mask=attn_mask)
=======
        seqlen = token_sequence.size(1)
        if inference and start_pos != -1:
            attn_mask = None
            if seqlen > 1:
                attn_mask = torch.full((seqlen, seqlen), float("-inf"), device=token_sequence.device)
                attn_mask = torch.triu(attn_mask, diagonal=1)
                # When performing key-value caching, we compute the attention scores
                # only for the new sequence. Thus, the matrix of scores is of size
                # (seqlen, cache_len + seqlen), and the only masked entries are (i, j) for
                # j > cache_len + i, since row i corresponds to token cache_len + i.
                attn_mask = torch.hstack(
                    [torch.zeros((seqlen, start_pos), device=token_sequence.device), attn_mask]
                ).type_as(emb_in)
        else:
            attn_mask = torch.tril(torch.ones(seqlen, seqlen, device=token_sequence.device, dtype=torch.bool))

        # forward world embeddings to the transformer
        x = self.transformer.drop(emb_in)
        for block in self.transformer.h:
            x = block(x, attn_mask, start_pos=start_pos)
>>>>>>> 9afc37d4
        emb_out = self.transformer.ln_f(x)

        if not inference:
            img_logits = self.lm_head(emb_out)
        else:
<<<<<<< HEAD
            if self.multiple_tokens_inference:
                # at inference time, we only we keep the prediction for all the tokens of the last timestep
                img_logits = self.lm_head(emb_out[:, -self.nb_tokens_per_timestep:])
            else:
                # at inference time, we only we keep the prediction for the last timestep
                img_logits = self.lm_head(emb_out[:, [-1]])

        return img_logits


if __name__ == '__main__':
    # temporary test code
    import mup

    device = 'cuda' if torch.cuda.is_available() else 'cpu'

    voc_size = 1024
    nb_tokens_per_timestep = 8 * 16

    gpt2 = MuGPT2(
        embedding_dim=16,
        nb_layers=3,
        nb_heads=2,
        mlp_dim_mult=2,
        vocabulary_size=voc_size,
        nb_timesteps=8,
        nb_tokens_per_timestep=nb_tokens_per_timestep,
        multiple_tokens_inference=True,
        bias=False,
        output_tied=True,
    )
    mup.set_base_shapes(gpt2, base=None)
    gpt2.to(device)

    batch_size = 3
    number_of_frames = 5
    seqlen = nb_tokens_per_timestep * number_of_frames

    x = torch.randint(0, voc_size, (batch_size, seqlen))
    spatial_positions = torch.arange(nb_tokens_per_timestep).repeat(number_of_frames)
    temporal_positions = torch.arange(number_of_frames).repeat_interleave(nb_tokens_per_timestep)

    spatial_positions = spatial_positions.unsqueeze(0).repeat(batch_size, 1)
    temporal_positions = temporal_positions.unsqueeze(0).repeat(batch_size, 1)

    x = x.to(device)
    spatial_positions = spatial_positions.to(device)
    temporal_positions = temporal_positions.to(device)

    img_logits = gpt2(x, spatial_positions, temporal_positions)
    print(img_logits.shape)

    img_inf_logits = gpt2(x, spatial_positions, temporal_positions, inference=True)
    print(img_inf_logits.shape)
=======
            img_logits = self.lm_head(emb_out[:, [-1], :])  # note: using list [-1] to preserve the time dim

        return img_logits
>>>>>>> 9afc37d4
<|MERGE_RESOLUTION|>--- conflicted
+++ resolved
@@ -45,11 +45,7 @@
 
     def __init__(self, dim_model, nb_heads, bias, dropout, block_size, attn_scale):
         super().__init__()
-<<<<<<< HEAD
-        assert dim_model % nb_heads == 0
-=======
         assert dim_model % nb_heads == 0, "dim_model must be divisible by nb_heads"
->>>>>>> 9afc37d4
 
         self.nb_heads = nb_heads
         self.dim_model = dim_model
@@ -79,14 +75,10 @@
             # causal mask to ensure that attention is only applied to the left in the input sequence
             self.register_buffer("bias", torch.tril(torch.ones(block_size, block_size)).view(1, 1, block_size, block_size))
 
-<<<<<<< HEAD
-    def forward(self, x, attn_mask):
-=======
         # will be KVCache object managed by inference context manager
         self.cache = None
 
     def forward(self, x, attn_mask, start_pos: int = None):
->>>>>>> 9afc37d4
         B, T, C = x.size()  # batch size, sequence length, embedding dimensionality (dim_model)
 
         # calculate query, key, values for all heads in batch
@@ -95,15 +87,12 @@
         # split into qkv and heads
         q, k, v = rearrange(x, "b seq (n nb_heads dim_head) -> n b nb_heads seq dim_head", n=3, nb_heads=self.nb_heads)
 
-<<<<<<< HEAD
-=======
         # KV cache update
         if self.cache is not None:
             assert isinstance(start_pos, int), "start_pos must be an integer"
             # update the KV cache with current KV and get all the previous KVs
             k, v = self.cache.update(start_pos, k, v)
 
->>>>>>> 9afc37d4
         ### muP: just for coord check (debug)
         q = self.query(q)
         k = self.key(k)
@@ -118,11 +107,7 @@
             attn_mask=attn_mask,
             dropout_p=self.dropout if self.training else 0,
             is_causal=False,
-<<<<<<< HEAD
-            scale=attn_scaling  # muP: attention scaling
-=======
             scale=attn_scaling,  # muP: attention scaling
->>>>>>> 9afc37d4
         )
 
         y = rearrange(y, "b nb_heads seq dim_head -> b seq (nb_heads dim_head)")  # re-assemble all head outputs side by side
@@ -142,13 +127,8 @@
         self.ln_2 = nn.LayerNorm(dim_model, elementwise_affine=learnable_gains)
         self.mlp = MLP(dim_model, bias, dropout, mlp_dim_mult)
 
-<<<<<<< HEAD
-    def forward(self, x, attn_mask):
-        x = x + self.attn(self.ln_1(x), attn_mask=attn_mask)
-=======
     def forward(self, x, attn_mask, start_pos=None):
         x = x + self.attn(self.ln_1(x), attn_mask, start_pos=start_pos)
->>>>>>> 9afc37d4
         x = x + self.mlp(self.ln_2(x))
         return x
 
@@ -176,10 +156,7 @@
         vocabulary_size: int = 1104,
         nb_timesteps: int = 8,
         nb_tokens_per_timestep: int = 352,
-<<<<<<< HEAD
         multiple_tokens_inference: bool = False,
-=======
->>>>>>> 9afc37d4
         dropout_rate: float = 0.0,
         init_std: float = 0.02,
         bias: bool = True,
@@ -187,21 +164,12 @@
         output_scale: float = 1.0,
         attn_scale: float = 1.0,
         learnable_gains: bool = False
-<<<<<<< HEAD
-    ):
-
-        super().__init__()
-        assert vocabulary_size is not None
-        assert nb_tokens_per_timestep is not None
-        assert nb_timesteps is not None
-=======
     ) -> None:
 
         super().__init__()
         assert vocabulary_size is not None, "vocabulary_size must be provided"
         assert nb_tokens_per_timestep is not None, "nb_tokens_per_timestep must be provided"
         assert nb_timesteps is not None, "nb_timesteps must be provided"
->>>>>>> 9afc37d4
 
         self.embedding_dim = embedding_dim
         self.bias = bias
@@ -211,18 +179,12 @@
         self.mlp_dim_mult = mlp_dim_mult
         self.nb_layers = nb_layers
         self.output_tied = output_tied
-<<<<<<< HEAD
         self.vocab_size = vocabulary_size
-=======
->>>>>>> 9afc37d4
 
         self.nb_timesteps = nb_timesteps
         self.nb_tokens_per_timestep = nb_tokens_per_timestep
         self.block_size = nb_timesteps * nb_tokens_per_timestep
-<<<<<<< HEAD
         self.multiple_tokens_inference = multiple_tokens_inference
-=======
->>>>>>> 9afc37d4
 
         self.transformer = nn.ModuleDict(dict(
             wie=nn.Embedding(vocabulary_size, embedding_dim),         # token embeddings
@@ -392,24 +354,9 @@
             temporal_positions: A tensor indicating the temporal position of each token in the sequence.
                 example: [0,0,0,0,1,1,1,1]
         """
-<<<<<<< HEAD
-
-        assert spatial_positions.max() < self.nb_tokens_per_timestep
-        assert temporal_positions.max() < self.nb_timesteps
-
-        if self.multiple_tokens_inference:
-            # For the attention mask we want:
-            # 1. Do not attend to future frames
-            # 2. Attend to all spatial tokens in the same frame (this makes it not entirely causal)
-            attn_mask = temporal_positions.unsqueeze(1) <= temporal_positions.unsqueeze(2)
-            attn_mask.unsqueeze_(1)  # this is for the nb_heads dimension
-        else:
-            # Full causal mask
-            attn_mask = torch.tril(torch.ones(seqlen, seqlen, device=token_sequence.device, dtype=torch.bool))
-=======
+
         assert spatial_positions.max() < self.nb_tokens_per_timestep, f"spatial_positions.max()={spatial_positions.max()} >= self.nb_tokens_per_timestep={self.nb_tokens_per_timestep}"
         assert temporal_positions.max() < self.nb_timesteps, f"temporal_positions.max()={temporal_positions.max()} >= self.nb_timesteps={self.nb_timesteps}"
->>>>>>> 9afc37d4
 
         # compute spatio-temporal position embeddings
         spatial_pos_emb = self.transformer.wse(spatial_positions)
@@ -419,12 +366,6 @@
 
         emb_in = tok_emb + temporal_pos_emb + spatial_pos_emb
 
-<<<<<<< HEAD
-        # forward world embeddings to the transformer
-        x = self.transformer.drop(emb_in)
-        for block in self.transformer.h:
-            x = block(x, attn_mask=attn_mask)
-=======
         seqlen = token_sequence.size(1)
         if inference and start_pos != -1:
             attn_mask = None
@@ -439,19 +380,25 @@
                     [torch.zeros((seqlen, start_pos), device=token_sequence.device), attn_mask]
                 ).type_as(emb_in)
         else:
-            attn_mask = torch.tril(torch.ones(seqlen, seqlen, device=token_sequence.device, dtype=torch.bool))
+            if self.multiple_tokens_inference:
+                # For the attention mask we want:
+                # 1. Do not attend to future frames
+                # 2. Attend to all spatial tokens in the same frame (this makes it not entirely causal)
+                attn_mask = temporal_positions.unsqueeze(1) <= temporal_positions.unsqueeze(2)
+                attn_mask.unsqueeze_(1)  # this is for the nb_heads dimension
+            else:
+                # Full causal mask
+                attn_mask = torch.tril(torch.ones(seqlen, seqlen, device=token_sequence.device, dtype=torch.bool))
 
         # forward world embeddings to the transformer
         x = self.transformer.drop(emb_in)
         for block in self.transformer.h:
             x = block(x, attn_mask, start_pos=start_pos)
->>>>>>> 9afc37d4
         emb_out = self.transformer.ln_f(x)
 
         if not inference:
             img_logits = self.lm_head(emb_out)
         else:
-<<<<<<< HEAD
             if self.multiple_tokens_inference:
                 # at inference time, we only we keep the prediction for all the tokens of the last timestep
                 img_logits = self.lm_head(emb_out[:, -self.nb_tokens_per_timestep:])
@@ -505,9 +452,4 @@
     print(img_logits.shape)
 
     img_inf_logits = gpt2(x, spatial_positions, temporal_positions, inference=True)
-    print(img_inf_logits.shape)
-=======
-            img_logits = self.lm_head(emb_out[:, [-1], :])  # note: using list [-1] to preserve the time dim
-
-        return img_logits
->>>>>>> 9afc37d4
+    print(img_inf_logits.shape)