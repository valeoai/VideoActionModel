--- conflicted
+++ resolved
@@ -155,9 +155,5 @@
 .aim
 
 /notebooks/
-<<<<<<< HEAD
-tmp
-=======
 
-tmp/
->>>>>>> 9afc37d4
+tmp/